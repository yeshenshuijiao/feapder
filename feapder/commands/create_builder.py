--- conflicted
+++ resolved
@@ -46,20 +46,11 @@
     )
     spider.add_argument("-j", "--json", help="创建json", action="store_true")
     spider.add_argument("-sj", "--sort_json", help="创建有序json", action="store_true")
-<<<<<<< HEAD
     spider.add_argument("-c", "--cookies", help="创建cookie", action="store_true")
+    spider.add_argument(
+        "--setting", help="创建全局配置文件" "feapder create --setting", action="store_true"
+    )
 
-=======
-    
-    # 创建setting文件
-    spider.add_argument(
-        "--setting",
-        help="创建全局配置文件\n"
-        "feapder create -setting",
-        action="store_true",
-    )
-    
->>>>>>> 6124598b
     # 指定数据库
     spider.add_argument("--host", type=str, help="mysql 连接地址", metavar="")
     spider.add_argument("--port", type=str, help="mysql 端口", metavar="")
@@ -111,15 +102,12 @@
     elif args.sort_json:
         CreateJson().create(sort_keys=True)
 
-<<<<<<< HEAD
     elif args.cookies:
         CreateCookies().create()
 
-
-=======
     elif args.setting:
         CreateSetting().create()
-    
->>>>>>> 6124598b
+
+
 if __name__ == "__main__":
     main()